--- conflicted
+++ resolved
@@ -63,23 +63,15 @@
             self.sae = AutoSae.from_pretrained(str(sae))
         else:
             self.sae = sae
-<<<<<<< HEAD
-        
-=======
-
-        self.config = self.sae.config
->>>>>>> 87a4bede
+
         self.device = device
         self.transformer.to(self.device)
         self.sae.to(self.device)
         
         self.token_indices = None
         self.encoder_output = None
-<<<<<<< HEAD
         self.saved_features = None
         
-=======
->>>>>>> 87a4bede
         self.prefilling_stage = True
         
         self.forward_hook_handle = dict()
@@ -183,27 +175,6 @@
             return return_output_tuple
         else:
             return reconstructed_output
-<<<<<<< HEAD
-            
-
-    def _register_input_hook(self):
-        input_hookpoint = self.config.input_hookpoint
-        try:
-            self.input_module = self.transformer.get_submodule(input_hookpoint)
-        except:
-            self.input_module = self.transformer.get_submodule("model." + input_hookpoint)
-        self.forward_hook_handle[input_hookpoint] = self.input_module.register_forward_hook(self._input_hook_fn)
-
-
-    def _register_output_hook(self):
-        output_hookpoint = self.config.output_hookpoint
-        try:
-            self.output_module = self.transformer.get_submodule(output_hookpoint)
-        except:
-            self.output_module = self.transformer.get_submodule("model." + output_hookpoint)
-        self.backward_hook_handle[output_hookpoint] = self.output_module.register_forward_hook(self._output_hook_fn)
-=======
->>>>>>> 87a4bede
 
 
     def _apply_intervention(self):
@@ -253,7 +224,7 @@
             self.input_module = self.transformer.get_submodule(input_hookpoint)
         except:
             self.input_module = self.transformer.get_submodule("model." + input_hookpoint)
-        self.input_module.register_forward_hook(self._input_hook_fn)
+        self.forward_hook_handle[input_hookpoint] = self.input_module.register_forward_hook(self._input_hook_fn)
 
 
     def _register_output_hook(self):
@@ -262,7 +233,7 @@
             self.output_module = self.transformer.get_submodule(output_hookpoint)
         except:
             self.output_module = self.transformer.get_submodule("model." + output_hookpoint)
-        self.output_module.register_forward_hook(self._output_hook_fn)
+        self.backward_hook_handle[output_hookpoint] = self.output_module.register_forward_hook(self._output_hook_fn)
 
 
     def update_intervention_config(self, intervention_config: InterventionConfig):
@@ -285,7 +256,6 @@
 
     def generate(self, return_features = False, intervention_config = None, *inputs, **kwargs):
         self.clear_intermediates()
-<<<<<<< HEAD
         if intervention_config is not None:
             self.update_intervention_config(intervention_config)
         
@@ -297,20 +267,6 @@
             )
         else:
             return generation
-
-
-    def visualize(self, *inputs, **kwargs):
-        # TODO: To implement
-        self.forward(*inputs, **kwargs)
-        # visualize self.encoder_output
-
-
-    def analyze(self, *inputs, **kwargs):
-        # TODO: To implement
-        self.forward(*inputs, **kwargs)
-        # analyze self.encoder_output
-=======
-        return self.transformer.generate(*inputs, **kwargs)
 
     def extract_data(self, encodings, tokenizer):
         input_ids = encodings["input_ids"].to(self.device)
@@ -521,5 +477,4 @@
         html_content = generate_html(activations, base_vector_indices)
 
         save_html_file(html_content, output_html)
-        print(f"[visualize] Visualization saved to '{output_html}'")
->>>>>>> 87a4bede
+        print(f"[visualize] Visualization saved to '{output_html}'")